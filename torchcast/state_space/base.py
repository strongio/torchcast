from collections import defaultdict
from typing import Tuple, List, Optional, Sequence, Dict, Iterable, Callable, Union, Type
from warnings import warn

import numpy as np
import torch
from torch import nn, Tensor

from torchcast.internals.utils import get_owned_kwargs
from torchcast.covariance import Covariance
from torchcast.state_space.predictions import Predictions
from torchcast.state_space.ss_step import StateSpaceStep
from torchcast.process.regression import Process


class StateSpaceModel(nn.Module):
    """
    Base-class for any :class:`torch.nn.Module` which generates predictions/forecasts using a state-space model.

    :param processes: A list of :class:`.Process` modules.
    :param measures: A list of strings specifying the names of the dimensions of the time-series being measured.
    :param measure_covariance: A module created with ``Covariance.from_measures(measures)``.
    """
    ss_step_cls: Type[StateSpaceStep]

    def __init__(self,
                 processes: Sequence[Process],
                 measures: Optional[Sequence[str]],
                 measure_covariance: Covariance):
        super().__init__()

        if isinstance(measures, str):
            measures = [measures]
            warn(f"`measures` should be a list of strings not a string; interpreted as `{measures}`.")
        self._validate(processes, measures)

        self.measure_covariance = measure_covariance
        if self.measure_covariance:
            self.measure_covariance.set_id('measure_covariance')

        self.ss_step = self.ss_step_cls()

        # measures:
        self.measures = measures
        self.measure_to_idx = {m: i for i, m in enumerate(self.measures)}

        # processes:
        self.processes = nn.ModuleDict()
        self.process_to_slice: Dict[str, Tuple[int, int]] = {}
        self.state_rank = 0
        for p in processes:
            assert p.measure, f"{p.id} does not have its `measure` set"
            self.processes[p.id] = p
            self.process_to_slice[p.id] = (self.state_rank, self.state_rank + len(p.state_elements))
            self.state_rank += len(p.state_elements)

        # the initial mean
        self.initial_mean = torch.nn.Parameter(.1 * torch.randn(self.state_rank))

<<<<<<< HEAD
=======
        self._scale_by_measure_var = bool(self.measure_covariance)

    @property
    def dt_unit(self) -> Optional[np.timedelta64]:
        dt_unit_ns = None
        proc_with_dt = ''
        for p in self.processes.values():
            if hasattr(p, 'dt_unit_ns'):
                if dt_unit_ns is None:
                    dt_unit_ns = p.dt_unit_ns
                    proc_with_dt = p.id
                elif p.dt_unit_ns != dt_unit_ns:
                    raise ValueError(
                        f"Found multiple processes with different dt_units:"
                        f"{proc_with_dt}: {dt_unit_ns}"
                        f"{p.id}: {p.dt_unit_ns}"
                    )
        if dt_unit_ns is not None:
            return np.timedelta64(dt_unit_ns, 'ns')  # todo: promote

>>>>>>> c2a0e056
    @torch.jit.ignore()
    def fit(self,
            *args,
            tol: float = .0001,
            patience: int = 1,
            max_iter: int = 200,
            optimizer: Optional[torch.optim.Optimizer] = None,
            verbose: int = 2,
            callbacks: Sequence[Callable] = (),
            get_loss: Optional[Callable] = None,
            loss_callback: Optional[Callable] = None,
            callable_kwargs: Optional[Dict[str, Callable]] = None,
            set_initial_values: bool = True,
            **kwargs):
        """
        A high-level interface for invoking the standard model-training boilerplate. This is helpful to common cases in
        which the number of parameters is moderate and the data fit in memory. For other cases you are encouraged to
        roll your own training loop.

        :param args: A tensor containing the batch of time-series(es), see :func:`StateSpaceModel.forward()`.
        :param tol: Stopping tolerance.
        :param patience: Patience: if loss changes by less than ``tol`` for this many epochs, then training will be
         stopped.
        :param max_iter: The maximum number of iterations after which training will stop regardless of loss.
        :param optimizer: The optimizer to use. Default is to create an instance of :class:`torch.optim.LBFGS` with
         args ``(max_iter=10, line_search_fn='strong_wolfe', lr=.5)``.
        :param verbose: If True (default) will print the loss and epoch; for :class:`torch.optim.LBFGS` optimizer
         (the default) this progress bar will tick within each epoch to track the calls to forward.
        :param callbacks: A list of functions that will be called at the end of each epoch, which take the current
         epoch's loss value.
        :param get_loss: A function that takes the ``Predictions` object and the input data and returns the loss.
         Default is ``lambda pred, y: -pred.log_prob(y).mean()``.
        :param loss_callback: Deprecated; use ``get_loss`` instead.
        :param set_initial_values: Will set ``initial_mean`` to sensible value given ``y``, which helps speed
         up training if the data are not centered. This argument determines the number of timesteps of ``y`` to use
         when doing so (default 1). Set to 0/`False``, if you're resuming training from a previous ``fit()`` call. Set
         to a larger value for sparse data where the first timestep isn't informative enough.
        :param kwargs: Further keyword-arguments passed to :func:`StateSpaceModel.forward()`.
        :param callable_kwargs: The kwargs passed to the forward pass are static, but sometimes you want to recompute
         them each iteration. The values in this dictionary are functions that will be called each iteration to
         recompute the corresponding arguments.
        :return: This ``StateSpaceModel`` instance.
        """

        # this may change in the future
        assert len(args) == 1
        y = args[0]

        if optimizer is None:
            optimizer = torch.optim.LBFGS([p for p in self.parameters() if p.requires_grad],
                                          max_iter=10, line_search_fn='strong_wolfe', lr=.5)

        self.set_initial_values(y, n=set_initial_values, verbose=verbose > 1)

        if not get_loss:
            get_loss = lambda pred, y: -pred.log_prob(y).mean()

        prog = None
        if verbose > 1:
            try:
                from tqdm.auto import tqdm
                if isinstance(optimizer, torch.optim.LBFGS):
                    prog = tqdm(total=optimizer.param_groups[0]['max_eval'])
                else:
                    prog = tqdm(total=1)
            except ImportError:
                warn("`progress=True` requires package `tqdm`.")

        callable_kwargs = callable_kwargs or {}
        if loss_callback:
            warn("`loss_callback` is deprecated; use `get_loss` instead.", DeprecationWarning)

        def closure():
            optimizer.zero_grad()
            kwargs.update({k: v() for k, v in callable_kwargs.items()})
            pred = self(y, **kwargs)
            loss = get_loss(pred, y)
            if loss_callback:
                loss = loss_callback(loss)
            loss.backward()
            if prog:
                prog.update()
                prog.set_description(f'Epoch: {epoch}; Loss: {loss:.4f}')
            return loss

        prev_train_loss = float('inf')
        num_lower = 0
        for epoch in range(max_iter):
            try:
                if prog:
                    prog.reset()
                train_loss = optimizer.step(closure).item()
                for callback in callbacks:
                    callback(train_loss)
                if abs(train_loss - prev_train_loss) < tol:
                    num_lower += 1
                else:
                    num_lower = 0
                if num_lower == patience:
                    break
                prev_train_loss = train_loss
            except KeyboardInterrupt:
                break
            finally:
                optimizer.zero_grad(set_to_none=True)

        return self

    @torch.jit.ignore()
    def set_initial_values(self, y: Tensor, n: int, ilink: Optional[callable] = None, verbose: bool = True):
        if not n:
            return
        if 'initial_mean' not in self.state_dict():
            return

        if ilink is None:
            ilink = lambda x: x

        assert len(self.measures) == y.shape[-1]

        hits = {m: [] for m in self.measures}
        for pid in self.processes:
            process = self.processes[pid]
            # have to use the name since `jit.script()` strips the class
            if (getattr(process, 'original_name', None) or type(process).__name__) in ('LocalLevel', 'LocalTrend'):
                if 'position->position' in (process.f_modules or {}):
                    continue
                assert process.measure

                hits[process.measure].append(process.id)
                se_idx = process.state_elements.index('position')
                measure_idx = list(self.measures).index(process.measure)
                with torch.no_grad():
                    t0 = y[:, 0:n, measure_idx]
                    init_mean = ilink(t0[~torch.isnan(t0) & ~torch.isinf(t0)].mean())
                    if verbose:
                        print(f"Initializing {pid}.position to {init_mean.item()}")
                    # TODO instead of [0], should actually get index of 'position->position'
                    self.state_dict()['initial_mean'][self.process_to_slice[pid][se_idx]] = init_mean

        for measure, procs in hits.items():
            if len(procs) > 1:
                warn(
                    f"For measure '{measure}', multiple processes ({procs}) track the overall level; consider adding "
                    f"`decay` to all but one."
                )
            elif not len(procs):
                warn(
                    f"For measure '{measure}', no processes track the overall level; consider centering data in "
                    f"preprocessing prior to training (if you haven't already)."
                )

    @staticmethod
    def _validate(processes: Sequence[Process], measures: Sequence[str]):
        if not hasattr(measures, '__getitem__'):
            warn(f"`measures` appears to be an unordered collection -- needs to be ordered")

        assert len(measures) == len(set(measures))

        process_names = set()
        for p in processes:
            if p.id in process_names:
                raise ValueError(f"There are multiple processes with id '{p.id}'.")
            else:
                process_names.add(p.id)
            if isinstance(p, torch.jit.RecursiveScriptModule):
                raise TypeError(
                    f"Processes should not be wrapped in `torch.jit.script` *before* being passed to `KalmanFilter`"
                )
            if p.measure:
                if p.measure not in measures:
                    raise ValueError(f"'{p.id}' has measure '{p.measure}' not in `measures`.")
            else:
                if len(measures) > 1:
                    raise ValueError(f"Must set measure for '{p.id}' since there are multiple measures.")
                p.measure = measures[0]

    @torch.jit.ignore()
    def design_modules(self) -> Iterable[Tuple[str, nn.Module]]:
        for pid in self.processes:
            yield pid, self.processes[pid]
        if self.measure_covariance:
            yield 'measure_covariance', self.measure_covariance

    @torch.jit.ignore()
    def forward(self,
                *args,
                n_step: Union[int, float] = 1,
                start_offsets: Optional[Sequence] = None,
                out_timesteps: Optional[Union[int, float]] = None,
                initial_state: Union[Tensor, Tuple[Optional[Tensor], Optional[Tensor]]] = (None, None),
                every_step: bool = True,
                include_updates_in_output: bool = False,
                simulate: Optional[int] = None,
                **kwargs) -> Predictions:
        """
        Generate n-step-ahead predictions from the model.

        :param args: A (group X time X measures) tensor. Optional if ``initial_state`` is specified.
        :param n_step: What is the horizon for the predictions output for each timepoint? Defaults to one-step-ahead
         predictions (i.e. n_step=1).
        :param start_offsets: If your model includes seasonal processes, then these needs to know the start-time for
         each group in ``input``. If you passed ``dt_unit`` when constructing those processes, then you should pass an
         array of datetimes here. Otherwise you can pass an array of integers. Or leave ``None`` if there are no
         seasonal processes.
        :param out_timesteps: The number of timesteps to produce in the output. This is useful when passing a tensor
         of predictors that goes later in time than the `input` tensor -- you can specify ``out_timesteps=X.shape[1]``
         to get forecasts into this later time horizon.
        :param initial_state: The initial prediction for the state of the system. XXX (single tensor for mean always
         supported. for kf child class, can pass (mean,cov) tuple. this is usually if you're feeding from a previous
         output. for exp-smooth child class, latter isn't supported.
        :param every_step: By default, ``n_step`` ahead predictions will be generated at every timestep. If
         ``every_step=False``, then these predictions will only be generated every `n_step` timesteps. For example,
         with hourly data, ``n_step=24`` and ``every_step=True``, each timepoint would be a forecast generated with
         data 24-hours in the past. But with ``every_step=False`` the first timestep would be 1-step-ahead, the 2nd
         would be 2-step-ahead, ... the 23rd would be 24-step-ahead, the 24th would be 1-step-ahead, etc. The advantage
         to ``every_step=False`` is speed: training data for long-range forecasts can be generated without requiring
         the model to produce and discard intermediate predictions every timestep.
        :param include_updates_in_output: If False, only the ``n_step`` ahead predictions are included in the output.
         This means that we cannot use this output to generate the ``initial_state`` for subsequent forward-passes. Set
         to True to allow this -- False by default to reduce memory.
        :param kwargs: Further arguments passed to the `processes`. For example, the :class:`.LinearModel` expects an
         ``X`` argument for predictors.
        :param simulate: If specified, will generate `simulate` samples from the model.
        :return: A :class:`.Predictions` object with :func:`Predictions.log_prob()` and
         :func:`Predictions.to_dataframe()` methods.
        """

        assert len(args) <= 1
        if len(args):
            input = args[0]
            assert torch.is_floating_point(input)
        else:
            input = None

        if out_timesteps is None and input is None:
            raise RuntimeError("If no input is passed, must specify `out_timesteps`")

        if isinstance(initial_state, Tensor):
            initial_state = (initial_state, None)
        initial_state = self._prepare_initial_state(
            initial_state,
            start_offsets=start_offsets,
        )
        if simulate and simulate > 1:
            init_mean, init_cov = initial_state
            initial_state = init_mean.repeat(simulate, 1), init_cov.repeat(simulate, 1, 1)
            kwargs = {k: v.repeat(simulate, 1) for k, v in kwargs.items()}

        if isinstance(n_step, float):
            if not n_step.is_integer():
                raise ValueError("`n_step` must be an int.")
            n_step = int(n_step)
        if isinstance(out_timesteps, float):
            if not out_timesteps.is_integer():
                raise ValueError("`out_timesteps` must be an int.")
            out_timesteps = int(out_timesteps)

        preds, updates, design_mats = self._script_forward(
            input=input,
            initial_state=initial_state,
            n_step=n_step,
            every_step=every_step,
            out_timesteps=out_timesteps,
            kwargs_per_process=self._parse_design_kwargs(
                input,
                out_timesteps=out_timesteps or input.shape[1],
                **kwargs
            ),
            simulate=bool(simulate)
        )
        return self._generate_predictions(
            preds=preds,
            updates=updates if include_updates_in_output else None,
            start_offsets=start_offsets,
            **design_mats,
        )

    @torch.jit.ignore
    def _generate_predictions(self,
                              preds: Tuple[List[Tensor], List[Tensor]],
                              updates: Optional[Tuple[List[Tensor], List[Tensor]]] = None,
                              start_offsets: Optional[np.ndarray] = None,
                              **kwargs) -> 'Predictions':
        """
        StateSpace subclasses may pass subclasses of `Predictions` (e.g. for custom log-prob)
        """
<<<<<<< HEAD
        kwargs.update({
            'state_means': preds[0],
            'state_covs': preds[1],
            'model': self
        })
=======

>>>>>>> c2a0e056
        if updates is not None:
            kwargs.update(update_means=updates[0], update_covs=updates[1])
        preds = Predictions(
            *preds,
            R=kwargs.pop('R'),
            H=kwargs.pop('H'),
            model=self,
            **kwargs
        )
        return preds.set_metadata(
            start_offsets=start_offsets,
            dt_unit=self.dt_unit
        )

    @torch.jit.ignore
    def _prepare_initial_state(self,
                               initial_state: Tuple[Optional[Tensor], Optional[Tensor]],
                               start_offsets: Optional[Sequence] = None) -> Tuple[Tensor, Tensor]:
        init_mean, init_cov = initial_state
        if init_mean is None:
            init_mean = self.initial_mean[None, :].clone()
        elif len(init_mean.shape) != 2:
            raise ValueError(
                f"Expected ``init_mean`` to have two-dimensions for (num_groups, state_dim), got {init_mean.shape}"
            )

        if init_cov is None:
            init_cov = self.initial_covariance({}, num_groups=1, num_times=1, _ignore_input=True)[:, 0]
        elif len(init_cov.shape) != 3:
            raise ValueError(
                f"Expected ``init_cov`` to be 3-D with (num_groups, state_dim, state_dim), got {init_cov.shape}"
            )

        measure_scaling = torch.diag_embed(self._get_measure_scaling().unsqueeze(0))
        init_cov = measure_scaling @ init_cov @ measure_scaling

        # seasonal processes need to offset the initial mean:
        if start_offsets is not None:
            if init_mean.shape[0] == 1:
                init_mean = init_mean.expand(len(start_offsets), -1)
            elif init_mean.shape[0] != len(start_offsets):
                raise ValueError("Expected ``len(start_offets) == initial_state[0].shape[0]``")

            init_mean_w_offset = []
            for pid in self.processes:
                p = self.processes[pid]
                _process_slice = slice(*self.process_to_slice[pid])
                init_mean_w_offset.append(p.offset_initial_state(init_mean[:, _process_slice], start_offsets))
            init_mean_offset = torch.cat(init_mean_w_offset, 1)
        else:
            init_mean_offset = init_mean

        return init_mean_offset, init_cov

    @torch.jit.export
    def _script_forward(self,
                        input: Optional[Tensor],
                        kwargs_per_process: Dict[str, Dict[str, Tensor]],
                        initial_state: Tuple[Tensor, Tensor],
                        n_step: int = 1,
                        out_timesteps: Optional[int] = None,
                        every_step: bool = True,
                        simulate: bool = False
                        ) -> Tuple[
        Tuple[List[Tensor], List[Tensor]],
        Tuple[List[Tensor], List[Tensor]],
        Dict[str, List[Tensor]]
    ]:
        """
        :param input: A (group X time X measures) tensor. Optional if `initial_state` is specified.
        :param kwargs_per_process: Keyword-arguments to the Processes TODO
        :param initial_state: A (mean, cov) tuple to use as the initial state.
        :param n_step: What is the horizon for predictions? Defaults to one-step-ahead (i.e. n_step=1).
        :param out_timesteps: The number of timesteps in the output. Might be longer than input if forecasting.
        :param every_step: Experimental. When n_step>1, we can generate these n-step-ahead predictions at every
         timestep (e.g. 24-hour-ahead predictions every hour), in which case we'd save the 24-step-ahead prediction.
         Alternatively, we could generate 24-hour-ahead predictions at every 24th hour, in which case we'd save
         predictions 1-24. The former corresponds to every_step=True, the latter to every_step=False. If n_step=1
         (the default) then this option has no effect.
        :param simulate: If True, will simulate state-trajectories and return a ``Predictions`` object with zero state
         covariance.
        :return: predictions (tuple of (means,covs)), updates (tuple of (means,covs)), R, H
        """
        assert n_step > 0

        meanu, covu = initial_state

        if input is None:
            if out_timesteps is None:
                raise RuntimeError("If `input` is None must pass `out_timesteps`")
            inputs = []

            num_groups = meanu.shape[0]
        else:
            if len(input.shape) != 3:
                raise ValueError(f"Expected len(input.shape) == 3 (group,time,measure)")
            if input.shape[-1] != len(self.measures):
                raise ValueError(f"Expected input.shape[-1] == {len(self.measures)} (len(self.measures))")

            num_groups = input.shape[0]
            if meanu.shape[0] == 1:
                meanu = meanu.expand(num_groups, -1)
            if covu.shape[0] == 1:
                covu = covu.expand(num_groups, -1, -1)

            inputs = input.unbind(1)
            if out_timesteps is None:
                out_timesteps = len(inputs)

        predict_kwargs, update_kwargs = self._build_design_mats(
            kwargs_per_process=kwargs_per_process,
            num_groups=num_groups,
            out_timesteps=out_timesteps
        )

        # first loop through to do predict -> update
        meanus: List[Tensor] = []
        covus: List[Tensor] = []
        mean1s: List[Tensor] = []
        cov1s: List[Tensor] = []
        for t in range(out_timesteps):
            mean1step, cov1step = self.ss_step.predict(
                meanu,
                covu,
                {k: v[t] for k, v in predict_kwargs.items()}
            )
            mean1s.append(mean1step)
            cov1s.append(cov1step)
            if t < len(inputs):
                update_kwargs_t = {k: v[t] for k, v in update_kwargs.items()}
                # update_kwargs_t['outlier_threshold'] = torch.tensor(outlier_threshold if t > outlier_burnin else 0.)
                if simulate:
                    meanu = torch.distributions.MultivariateNormal(mean1step, cov1step).sample()
                    covu = torch.eye(meanu.shape[-1]) * 1e-6
                else:
                    meanu, covu = self.ss_step.update(
                        inputs[t],
                        mean1step,
                        cov1step,
                        update_kwargs_t,
                    )
            else:
                if simulate:
                    meanu = torch.distributions.MultivariateNormal(mean1step, cov1step).sample()
                    covu = torch.eye(meanu.shape[-1]) * 1e-6
                else:
                    meanu, covu = mean1step, cov1step
            meanus.append(meanu)
            covus.append(covu)

        # 2nd loop to get n_step predicts:
        # idx: Dict[int, int] = {}
        meanps: Dict[int, Tensor] = {}
        covps: Dict[int, Tensor] = {}
        for t1 in range(out_timesteps):
            # tu: time of update
            # t1: time of 1step
            tu = t1 - 1

            # - if every_step, we run this loop every iter
            # - if not every_step, we run this loop every nth iter
            if every_step or (t1 % n_step) == 0:
                meanp, covp = mean1s[t1], cov1s[t1]  # already had to generate h=1 above
                for h in range(1, n_step + 1):
                    if tu + h >= out_timesteps:
                        break
                    if h > 1:
                        meanp, covp = self.ss_step.predict(
                            meanp,
                            covp,
                            {k: v[tu + h] for k, v in predict_kwargs.items()}
                        )
                    if tu + h not in meanps:
                        # idx[tu + h] = tu
                        meanps[tu + h] = meanp
                        covps[tu + h] = covp

        preds = [meanps[t] for t in range(out_timesteps)], [covps[t] for t in range(out_timesteps)]
        updates = meanus, covus

        return preds, updates, update_kwargs

    def _build_design_mats(self,
                           kwargs_per_process: Dict[str, Dict[str, Tensor]],
                           num_groups: int,
                           out_timesteps: int) -> Tuple[Dict[str, List[Tensor]], Dict[str, List[Tensor]]]:
        """
        Build the design matrices. Implemented by subclasses (partially implemented by
        ``_build_transition_and_measure_mats()`` and ``_build_measure_var_mats()``, but torchscript
        doesn't currently support ``super()``).

        :param static_kwargs: Keys are ids of ``design_modules()``, values are dictionaries of kwargs that only need
         to be passed once.
        :param time_varying_kwargs: Keys are ids of ``design_modules()``, values are dictionaries of kwargs, whose
         values are lists (passed for each timestep).
        :param num_groups: Number of groups.
        :param out_timesteps: Number of timesteps.
        :return: Two dictionaries: ``predict_kwargs`` (passed to ``ss_step.predict()``) and
         ``update_kwargs`` (passed to ``ss_step.update()``).
        """
        raise NotImplementedError

    def _build_transition_and_measure_mats(self,
                                           kwargs_per_process: Dict[str, Dict[str, Tensor]],
                                           num_groups: int,
                                           out_timesteps: int) -> Tuple[List[Tensor], List[Tensor]]:
        # todo: if F and/or H are not time-varying, cheaper to build mat for 1 timestep and return [mat]*out_timesteps
        ms = self._get_measure_scaling()

        Fs = torch.zeros(
            (num_groups, out_timesteps, self.state_rank, self.state_rank),
            dtype=ms.dtype,
            device=ms.device
        )
        Hs = torch.zeros(
            (num_groups, out_timesteps, len(self.measures), self.state_rank),
            dtype=ms.dtype,
            device=ms.device
        )

        for pid, process in self.processes.items():
            _process_slice = slice(*self.process_to_slice[pid])
            p_kwargs = kwargs_per_process.get(pid, {})
            pH, pF = process(inputs=p_kwargs, num_groups=num_groups, num_times=out_timesteps)
            Hs[:, :, self.measure_to_idx[process.measure], _process_slice] = pH
            Fs[:, :, _process_slice, _process_slice] = pF

        Fs = Fs.unbind(1)
        Hs = Hs.unbind(1)

        return Fs, Hs

    @torch.jit.ignore()
    def _parse_design_kwargs(self, input: Optional[Tensor], out_timesteps: int, **kwargs) -> Dict[str, dict]:
        kwargs_per_process = defaultdict(dict)
        unused = set(kwargs)
        kwargs.update(input=input, current_timestep=torch.tensor(list(range(out_timesteps))).view(1, -1, 1))
        for submodule_nm, submodule in self.design_modules():
            for found_key, key_name, value in get_owned_kwargs(submodule, kwargs):
                unused.discard(found_key)
                kwargs_per_process[submodule_nm][key_name] = value
        if unused:
            warn(f"There are unused keyword arguments:\n{unused}")
        return dict(kwargs_per_process)

    def _get_measure_scaling(self) -> Tensor:
        mcov = self.measure_covariance({}, num_groups=1, num_times=1, _ignore_input=True)[0, 0]
        measure_var = mcov.diagonal(dim1=-2, dim2=-1)
        multi = torch.zeros(mcov.shape[0:-2] + (self.state_rank,), dtype=mcov.dtype, device=mcov.device)
        for pid, process in self.processes.items():
            pidx = self.process_to_slice[pid]
            multi[..., slice(*pidx)] = measure_var[..., self.measure_to_idx[process.measure]].sqrt().unsqueeze(-1)
        assert (multi > 0).all()
        return multi

    def __repr__(self) -> str:
        return f'{type(self).__name__}' \
               f'(processes={repr(list(self.processes.values()))}, measures={repr(list(self.measures))})'

    @torch.no_grad()
    @torch.jit.ignore()
    def simulate(self,
                 out_timesteps: int,
                 initial_state: Tuple[Optional[Tensor], Optional[Tensor]] = (None, None),
                 start_offsets: Optional[Sequence] = None,
                 num_sims: int = 1,
                 num_groups: Optional[int] = None,
                 **kwargs):
        """
        Generate simulated state-trajectories from your model.

        :param out_timesteps: The number of timesteps to generate in the output.
        :param initial_state: The initial state of the system: a tuple of `mean`, `cov`.
        :param start_offsets: If your model includes seasonal processes, then these needs to know the start-time for
         each group in ``input``. If you passed ``dt_unit`` when constructing those processes, then you should pass an
         array datetimes here. Otherwise you can pass an array of integers (or leave `None` if there are no seasonal
         processes).
        :param num_sims: The number of state-trajectories to simulate per group.
        :param num_groups: The number of groups; if `None` will be inferred from the shape of `initial_state` and/or
         ``start_offsets``.
        :param kwargs: Further arguments passed to the `processes`.
        :return: A :class:`.Predictions` object with zero state-covariance.
        """

        if num_groups is not None:
            if start_offsets is None:
                start_offsets = [0] * num_groups
            elif len(start_offsets) != num_groups:
                raise ValueError("Expected `len(start_offsets) == num_groups` (or num_groups=None)")

        return self(
            start_offsets=start_offsets,
            out_timesteps=out_timesteps,
            initial_state=initial_state,
            simulate=num_sims,
            **kwargs
        )<|MERGE_RESOLUTION|>--- conflicted
+++ resolved
@@ -57,8 +57,6 @@
         # the initial mean
         self.initial_mean = torch.nn.Parameter(.1 * torch.randn(self.state_rank))
 
-<<<<<<< HEAD
-=======
         self._scale_by_measure_var = bool(self.measure_covariance)
 
     @property
@@ -79,7 +77,6 @@
         if dt_unit_ns is not None:
             return np.timedelta64(dt_unit_ns, 'ns')  # todo: promote
 
->>>>>>> c2a0e056
     @torch.jit.ignore()
     def fit(self,
             *args,
@@ -367,15 +364,7 @@
         """
         StateSpace subclasses may pass subclasses of `Predictions` (e.g. for custom log-prob)
         """
-<<<<<<< HEAD
-        kwargs.update({
-            'state_means': preds[0],
-            'state_covs': preds[1],
-            'model': self
-        })
-=======
-
->>>>>>> c2a0e056
+
         if updates is not None:
             kwargs.update(update_means=updates[0], update_covs=updates[1])
         preds = Predictions(
@@ -623,12 +612,15 @@
 
     def _get_measure_scaling(self) -> Tensor:
         mcov = self.measure_covariance({}, num_groups=1, num_times=1, _ignore_input=True)[0, 0]
-        measure_var = mcov.diagonal(dim1=-2, dim2=-1)
-        multi = torch.zeros(mcov.shape[0:-2] + (self.state_rank,), dtype=mcov.dtype, device=mcov.device)
-        for pid, process in self.processes.items():
-            pidx = self.process_to_slice[pid]
-            multi[..., slice(*pidx)] = measure_var[..., self.measure_to_idx[process.measure]].sqrt().unsqueeze(-1)
-        assert (multi > 0).all()
+        if self._scale_by_measure_var:
+            measure_var = mcov.diagonal(dim1=-2, dim2=-1)
+            multi = torch.zeros(mcov.shape[0:-2] + (self.state_rank,), dtype=mcov.dtype, device=mcov.device)
+            for pid, process in self.processes.items():
+                pidx = self.process_to_slice[pid]
+                multi[..., slice(*pidx)] = measure_var[..., self.measure_to_idx[process.measure]].sqrt().unsqueeze(-1)
+            assert (multi > 0).all()
+        else:
+            multi = torch.ones((self.state_rank,), dtype=mcov.dtype, device=mcov.device)
         return multi
 
     def __repr__(self) -> str:
