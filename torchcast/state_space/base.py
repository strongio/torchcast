--- conflicted
+++ resolved
@@ -264,11 +264,8 @@
                 every_step: bool = True,
                 include_updates_in_output: bool = False,
                 simulate: Optional[int] = None,
-<<<<<<< HEAD
                 stop_at_last_measured: bool = False,
-=======
                 prediction_kwargs: Optional[dict] = None,
->>>>>>> 522f56c4
                 **kwargs) -> Predictions:
         """
         Generate n-step-ahead predictions from the model.
@@ -296,7 +293,6 @@
         :param include_updates_in_output: If False, only the ``n_step`` ahead predictions are included in the output.
          This means that we cannot use this output to generate the ``initial_state`` for subsequent forward-passes. Set
          to True to allow this -- False by default to reduce memory.
-<<<<<<< HEAD
         :param stop_at_last_measured: If True, then predictions will not be generated after the last measured timestep.
          Default False. The 'last measured timestep' is the last timestep where at least one measure is non-nan. Setting
           to True can be useful in training when the series in a batch are highly variable in length. For example, if a
@@ -305,11 +301,8 @@
          calculations regardless. By constrast, at inference, we generally will want this argument set to False, since
          we often want to generate forecasts past the last-measured timestep (indeed, this is the definition of a
          forecast!).
-        :return: predictions (tuple of (means,covs)), updates (tuple of (means,covs)), R, H
-=======
         :param prediction_kwargs: A dictionary of kwargs to pass to initialize ``Predictions()``. Unused for base
          class, but can be used by subclasses (e.g. ``BinomialFilter``).
->>>>>>> 522f56c4
         :param kwargs: Further arguments passed to the `processes`. For example, the :class:`.LinearModel` expects an
          ``X`` argument for predictors.
         :param simulate: If specified, will generate `simulate` samples from the model.
@@ -362,6 +355,7 @@
                 out_timesteps=out_timesteps or input.shape[1],
                 **kwargs
             ),
+            stop_at_last_measured=stop_at_last_measured,
             simulate=bool(simulate)
         )
         prediction_kwargs = prediction_kwargs or {}
